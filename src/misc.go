--- conflicted
+++ resolved
@@ -20,7 +20,6 @@
 	"os"
 	"regexp"
 	"strings"
-	"text/scanner"
 
 	spinner "github.com/odeke-em/cli-spinner"
 )
@@ -136,18 +135,9 @@
 
 func prompt(r *os.File, w *os.File, promptText ...interface{}) (input string) {
 
-	var s scanner.Scanner
-	s.Init(r)
-
-	// Drain the reader
-	for {
-		tok := s.Next()
-		if tok == scanner.EOF || tok == '\n' {
-			break
-		}
-	}
-
 	fmt.Fprint(w, promptText...)
+
+	flushTTYin()
 
 	fmt.Fscanln(r, &input)
 	return
@@ -162,20 +152,12 @@
 }
 
 func promptForChanges() bool {
-<<<<<<< HEAD
-	input := "Y"
-	flushTTYin()
-	fmt.Print("Proceed with the changes? [Y/n]: ")
-	fmt.Scanln(&input)
-	return strings.ToUpper(input) == "Y"
-=======
 	input := prompt(os.Stdin, os.Stdout, "Proceed with the changes? [Y/n]: ")
 	if input == "" {
 		input = YesShortKey
 	}
 
 	return strings.ToUpper(input) == YesShortKey
->>>>>>> dfb41095
 }
 
 func (f *File) toDesktopEntry(urlMExt *urlMimeTypeExt) *desktopEntry {
